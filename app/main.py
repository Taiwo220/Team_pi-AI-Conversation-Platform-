--- conflicted
+++ resolved
@@ -1,12 +1,7 @@
 from fastapi import FastAPI
 from .config.db import Base, engine
-<<<<<<< HEAD
 from .routers import characters, chat
 from .models import user, character, conversation, message
-
-=======
-from .routers import characters, auth
->>>>>>> 9ed13dfc
 # from .routers import auth
 
 # Optional: If you need any startup/shutdown events, you can define them here:
