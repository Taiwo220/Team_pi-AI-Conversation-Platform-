--- conflicted
+++ resolved
@@ -1,122 +1,3 @@
-<<<<<<< HEAD
-# app/routers/auth.py
-from fastapi import APIRouter, Depends, HTTPException, status
-from fastapi.security import OAuth2PasswordBearer, OAuth2PasswordRequestForm
-from pydantic import BaseModel
-from passlib.context import CryptContext
-from jose import JWTError, jwt
-from datetime import datetime, timedelta
-import sqlite3
-
-# Router instance
-router = APIRouter()
-
-# JWT Configuration
-SECRET_KEY = "your-secret-key"  # Replace with a secure key
-ALGORITHM = "HS256"
-ACCESS_TOKEN_EXPIRE_MINUTES = 30
-
-# Password Hashing
-pwd_context = CryptContext(schemes=["bcrypt"], deprecated="auto")
-
-# OAuth2 Scheme
-oauth2_scheme = OAuth2PasswordBearer(tokenUrl="token")
-
-# Models
-class User(BaseModel):
-    username: str
-    email: str
-
-class UserInDB(User):
-    password_hash: str
-
-class Token(BaseModel):
-    access_token: str
-    token_type: str
-
-class TokenData(BaseModel):
-    username: str | None = None
-
-# Helper Functions
-def verify_password(plain_password, hashed_password):
-    return pwd_context.verify(plain_password, hashed_password)
-
-def get_password_hash(password):
-    return pwd_context.hash(password)
-
-def create_access_token(data: dict, expires_delta: timedelta | None = None):
-    to_encode = data.copy()
-    if expires_delta:
-        expire = datetime.utcnow() + expires_delta
-    else:
-        expire = datetime.utcnow() + timedelta(minutes=15)
-    to_encode.update({"exp": expire})
-    encoded_jwt = jwt.encode(to_encode, SECRET_KEY, algorithm=ALGORITHM)
-    return encoded_jwt
-
-def get_user(db, username: str):
-    cursor = db.cursor()
-    cursor.execute("SELECT * FROM users WHERE username = ?", (username,))
-    user = cursor.fetchone()
-    if user:
-        return UserInDB(username=user[1], email=user[2], password_hash=user[3])
-    return None
-
-# Database Connection
-def get_db():
-    db = sqlite3.connect("app.db")
-    try:
-        yield db
-    finally:
-        db.close()
-
-# Sign Up Route
-@router.post("/signup")
-def signup(username: str, email: str, password: str, db: sqlite3.Connection = Depends(get_db)):
-    cursor = db.cursor()
-    cursor.execute("SELECT * FROM users WHERE username = ? OR email = ?", (username, email))
-    if cursor.fetchone():
-        raise HTTPException(status_code=400, detail="Username or email already registered")
-
-    password_hash = get_password_hash(password)
-    cursor.execute("INSERT INTO users (username, email, password_hash) VALUES (?, ?, ?)", (username, email, password_hash))
-    db.commit()
-
-    return {"message": "User created successfully"}
-
-@router.post("/token", response_model=Token)
-def login(form_data: OAuth2PasswordRequestForm = Depends(), db: sqlite3.Connection = Depends(get_db)):
-    user = get_user(db, form_data.username)
-    if not user or not verify_password(form_data.password, user.password_hash):
-        raise HTTPException(status_code=400, detail="Incorrect username or password")
-
-    access_token_expires = timedelta(minutes=ACCESS_TOKEN_EXPIRE_MINUTES)
-    access_token = create_access_token(data={"sub": user.username}, expires_delta=access_token_expires)
-
-    return {"access_token": access_token, "token_type": "bearer"}
-
-@router.get("/users/me", response_model=User)
-def read_users_me(token: str = Depends(oauth2_scheme), db: sqlite3.Connection = Depends(get_db)):
-    credentials_exception = HTTPException(
-        status_code=status.HTTP_401_UNAUTHORIZED,
-        detail="Could not validate credentials",
-        headers={"WWW-Authenticate": "Bearer"},
-    )
-    try:
-        payload = jwt.decode(token, SECRET_KEY, algorithms=[ALGORITHM])
-        username: str = payload.get("sub")
-        if username is None:
-            raise credentials_exception
-        token_data = TokenData(username=username)
-    except JWTError:
-        raise credentials_exception
-
-    user = get_user(db, username=token_data.username)
-    if user is None:
-        raise credentials_exception
-
-    return user
-=======
 from fastapi import APIRouter, Form, Request, Depends
 from starlette.responses import RedirectResponse
 from sqlalchemy.orm import Session
@@ -188,5 +69,4 @@
 def logout(response: RedirectResponse):
     response = RedirectResponse("/login", status_code=302)
     response.delete_cookie("user")
-    return response
->>>>>>> 56781db5
+    return response