<<<<<<< HEAD
import os
import openai
from fastapi import APIRouter, Depends, HTTPException, status
from sqlalchemy.orm import Session
from pydantic import BaseModel
from contextlib import contextmanager
from sqlalchemy.exc import SQLAlchemyError
import logging
import asyncio
from .auth import get_current_user, UserTokenData
from ..models.conversation import Conversation
from ..models.message import Message
from ..models.character import Character
from ..config.dependencies import get_db
from dotenv import load_dotenv
load_dotenv()

router = APIRouter()

logger = logging.getLogger(__name__)

client = openai.OpenAI()

class MessageRequest(BaseModel):
    message: str

@contextmanager
def db_transaction(db: Session):
    """Context manager for database transactions with proper error handling"""
    try:
        yield
        db.commit()
    except SQLAlchemyError as e:
        db.rollback()
        logger.error(f"Database error: {str(e)}")
        raise HTTPException(
            status_code=status.HTTP_500_INTERNAL_SERVER_ERROR,
            detail="Database operation failed"
        )

def build_character_system_message(character: Character) -> str:
    """
    Combine the character's full info into a single text block that instructs the model
    how to behave as that character.
    """
    lines = []
    lines.append(f"You are **{character.name}**, a fictional character.")
    if character.nationality:
        lines.append(f"Nationality: {character.nationality}")
    if character.profession:
        lines.append(f"Profession: {character.profession}")
    if character.background:
        lines.append(f"Background: {character.background}")
    if character.personality_traits:
        lines.append(f"Personality Traits: {character.personality_traits}")
    if character.motivations:
        lines.append(f"Motivations: {character.motivations}")
    if character.quirks_habits:
        lines.append(f"Quirks & Habits: {character.quirks_habits}")
    if character.example_sentences:
        lines.append(f"Example Sentences or Catchphrases: {character.example_sentences}")

    lines.append(
        "Please respond **in the voice of this character**, incorporating their background and personality. "
        "Stay consistent with their motivations and mannerisms. Avoid mentioning that you are an AI model."
    )

    return "\n".join(lines)

async def generate_ai_response(messages, model):
    """
    Generate AI response with custom retry functionality
    """
    max_retries = 3
    retry_count = 0
    base_wait_time = 2
    
    while True:
        try:
            response = client.chat.completions.create(
                model=model,
                messages=messages,
                temperature=0.7
            )
            return response.choices[0].message.content
            
        except openai.BadRequestError as e:
            logger.error(f"OpenAI BadRequest error: {str(e)}")
            raise HTTPException(
                status_code=status.HTTP_400_BAD_REQUEST,
                detail=f"Invalid request to AI provider: {str(e)}"
            )
            
        except (openai.APIError, openai.APIConnectionError, openai.RateLimitError) as e:
            retry_count += 1
            if retry_count > max_retries:
                logger.error(f"OpenAI API error after {max_retries} retries: {str(e)}")
                raise HTTPException(
                    status_code=status.HTTP_503_SERVICE_UNAVAILABLE,
                    detail=f"AI provider unavailable after multiple attempts: {str(e)}"
                )
                
            wait_time = base_wait_time * (2 ** (retry_count - 1))
            logger.warning(f"OpenAI API error (retry {retry_count}/{max_retries}): {str(e)}, waiting {wait_time}s")
            await asyncio.sleep(wait_time)
            
        except Exception as e:
            logger.error(f"Unexpected error with AI provider: {str(e)}")
            raise HTTPException(
                status_code=status.HTTP_503_SERVICE_UNAVAILABLE,
                detail=f"Error communicating with AI provider: {str(e)}"
            )

@router.post("/start/{character_id}")
def start_conversation(
    character_id: int,
    db: Session = Depends(get_db),
    current_user: UserTokenData = Depends(get_current_user)
):
    """
    Explicitly create a conversation session between current user and a given character.
    """
    try:
        char = db.query(Character).get(character_id)
        if not char:
            raise HTTPException(status_code=status.HTTP_404_NOT_FOUND, detail="Character not found")

        conversation = Conversation(
            user_id=current_user.id,
            character_id=character_id
        )
        
        with db_transaction(db):
            db.add(conversation)
            db.refresh(conversation)

        return {
            "conversation_id": conversation.id,
            "character_id": character_id,
            "message": "Conversation started."
        }
    except HTTPException:
        raise
    except Exception as e:
        logger.error(f"Error starting conversation: {str(e)}")
        raise HTTPException(
            status_code=status.HTTP_500_INTERNAL_SERVER_ERROR,
            detail="Failed to start conversation"
        )

@router.get("/history/{conversation_id}")
def get_conversation_history(
    conversation_id: int,
    db: Session = Depends(get_db),
    current_user: UserTokenData = Depends(get_current_user)
):
    """
    Return the entire message history of a conversation.
    """
    try:
        conversation = db.query(Conversation).get(conversation_id)
        if not conversation:
            raise HTTPException(status_code=status.HTTP_404_NOT_FOUND, detail="Conversation not found")
        if conversation.user_id != current_user.id:
            raise HTTPException(status_code=status.HTTP_403_FORBIDDEN, detail="Not your conversation")

        messages = db.query(Message).filter(
            Message.conversation_id == conversation_id
        ).order_by(Message.created_at.asc()).all()

        return {
            "conversation_id": conversation_id,
            "messages": [
                {
                    "role": msg.role,
                    "content": msg.content,
                    "created_at": msg.created_at
                }
                for msg in messages
            ]
        }
    except HTTPException:
        raise
    except Exception as e:
        logger.error(f"Error retrieving conversation history: {str(e)}")
        raise HTTPException(
            status_code=status.HTTP_500_INTERNAL_SERVER_ERROR,
            detail="Failed to retrieve conversation history"
        )

@router.post("/message/{character_id}")
async def send_message(
    character_id: int,
    request: MessageRequest,
    db: Session = Depends(get_db),
    current_user: UserTokenData = Depends(get_current_user)
):
    """
    Send a user message to a character. If there's no open conversation, create one.
    Then pass the entire conversation history + a system message with character details to OpenAI,
    get the AI response, store it, and return it.
    """
    try:
        model = os.getenv("OPENAI_DEFAULT_MODEL")
        
        character = db.query(Character).get(character_id)
        if not character:
            raise HTTPException(status_code=status.HTTP_404_NOT_FOUND, detail="Character not found")

        with db_transaction(db):
            conversation = (
                db.query(Conversation)
                .filter(
                    Conversation.user_id == current_user.id,
                    Conversation.character_id == character_id
                )
                .first()
            )
            if not conversation:
                conversation = Conversation(
                    user_id=current_user.id,
                    character_id=character_id
                )
                db.add(conversation)
                db.flush()

            user_msg_record = Message(
                conversation_id=conversation.id,
                role="user",
                content=request.message
            )
            db.add(user_msg_record)
        
        messages = db.query(Message).filter(
            Message.conversation_id == conversation.id
        ).order_by(Message.created_at.asc()).all()

        system_content = build_character_system_message(character)
        openai_messages = [{"role": "system", "content": system_content}]
        
        for msg in messages:
            openai_messages.append({
                "role": msg.role,
                "content": msg.content
            })

        ai_content = await generate_ai_response(openai_messages, model)

        with db_transaction(db):
            ai_msg_record = Message(
                conversation_id=conversation.id,
                role="assistant",
                content=ai_content
            )
            db.add(ai_msg_record)

        return {
            "conversation_id": conversation.id,
            "user_message": request.message,
            "ai_message": ai_content,
            "model_used": model
        }
    
    except HTTPException:
        raise
    except Exception as e:
        logger.error(f"Error processing message: {str(e)}")
        raise HTTPException(
            status_code=status.HTTP_500_INTERNAL_SERVER_ERROR,
            detail="Failed to process message"
        )
=======
from fastapi import APIRouter, Form, Request, Depends
from starlette.responses import RedirectResponse
from config.dependencies import get_db
from models.user import ChatHistory, User
from fastapi.templating import Jinja2Templates

router = APIRouter()
templates = Jinja2Templates(directory="templates")

# Dictionary to store chatbot instances per user
chatbot_sessions = {}

@router.get("/chat")
def chat_page(request: Request):
    return templates.TemplateResponse("chat.html", {"request": request})

@router.post("/chat")
def chat(
    request: Request,
    message: str = Form(...),
    db=Depends(get_db)
):
    # Get user from cookie
    user_email = request.cookies.get("user")
    if not user_email:
        return RedirectResponse("/login", status_code=302)

    user_instance = db.query(User).filter(User.email == user_email).first()
    if not user_instance:
        return RedirectResponse("/login", status_code=302)

    # Check if chatbot session exists for user
    # if user_email not in chatbot_sessions:
    #     chatbot_sessions[user_email] = ChatModel(user_instance, db)

    chatbot = chatbot_sessions[user_email]
    response = chatbot.chat(message)

    context = {
        "request": request,
        "chat_history": db.query(ChatHistory).filter(ChatHistory.user == user_instance).order_by(ChatHistory.id.asc()).all(),
        "user": user_instance
    }

    return templates.TemplateResponse("chat.html", context)
>>>>>>> 9ed13dfc
<|MERGE_RESOLUTION|>--- conflicted
+++ resolved
@@ -1,4 +1,4 @@
-<<<<<<< HEAD
+
 import os
 import openai
 from fastapi import APIRouter, Depends, HTTPException, status
@@ -269,51 +269,4 @@
         raise HTTPException(
             status_code=status.HTTP_500_INTERNAL_SERVER_ERROR,
             detail="Failed to process message"
-        )
-=======
-from fastapi import APIRouter, Form, Request, Depends
-from starlette.responses import RedirectResponse
-from config.dependencies import get_db
-from models.user import ChatHistory, User
-from fastapi.templating import Jinja2Templates
-
-router = APIRouter()
-templates = Jinja2Templates(directory="templates")
-
-# Dictionary to store chatbot instances per user
-chatbot_sessions = {}
-
-@router.get("/chat")
-def chat_page(request: Request):
-    return templates.TemplateResponse("chat.html", {"request": request})
-
-@router.post("/chat")
-def chat(
-    request: Request,
-    message: str = Form(...),
-    db=Depends(get_db)
-):
-    # Get user from cookie
-    user_email = request.cookies.get("user")
-    if not user_email:
-        return RedirectResponse("/login", status_code=302)
-
-    user_instance = db.query(User).filter(User.email == user_email).first()
-    if not user_instance:
-        return RedirectResponse("/login", status_code=302)
-
-    # Check if chatbot session exists for user
-    # if user_email not in chatbot_sessions:
-    #     chatbot_sessions[user_email] = ChatModel(user_instance, db)
-
-    chatbot = chatbot_sessions[user_email]
-    response = chatbot.chat(message)
-
-    context = {
-        "request": request,
-        "chat_history": db.query(ChatHistory).filter(ChatHistory.user == user_instance).order_by(ChatHistory.id.asc()).all(),
-        "user": user_instance
-    }
-
-    return templates.TemplateResponse("chat.html", context)
->>>>>>> 9ed13dfc
+        )